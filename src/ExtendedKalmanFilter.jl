using ForwardDiff

type NonlinearGaussianSSM{T} <: AbstractStateSpaceModel
	f::Function # actual process function
	m::Int64
	fjac::Function # function returning Jacobian of process
	V::Matrix{T}
	g::Function # actual observation function
	n::Int64
	gjac::Function # function returning Jacobian of process
	W::Matrix{T}
end

function NonlinearGaussianSSM{T}(f::Function, m::Int64, V::Matrix{T}, 
		g::Function, n::Int64, W::Matrix{T})
	fjac = forwarddiff_jacobian(f, T, fadtype=:typed)
	gjac = forwarddiff_jacobian(g, T, fadtype=:typed)
	return NonlinearGaussianSSM{T}(f, m, fjac, V, g, n, gjac, W)
end


## Core methods
function predict{T}(m::NonlinearGaussianSSM{T}, x::AbstractMvNormal)
	F = m.fjac(mean(x))
	return MvNormal(m.f(mean(x)), F * cov(x) * F' + m.V)
end

function update{T}(m::NonlinearGaussianSSM{T}, pred::AbstractMvNormal, y::Array{T})
	G = m.gjac(mean(pred))
	innovation = y - G * mean(pred)
	innovation_cov = G * cov(pred) * G' + m.W
	K = cov(pred) * G' * inv(innovation_cov)
	mean_update = mean(pred) + K * innovation
	cov_update = (eye(cov(pred)) - K * G) * cov(pred)
	return MvNormal(mean_update, cov_update)
end

function update!{T}(m::NonlinearGaussianSSM{T}, fs::FilteredState, y::Array{T})
	x_pred = predict(m, fs.state[end])
	x_filt = update(m, x_pred, y)
	push!(fs.state, x_filt)
	fs.observations = [fs.observations y]
	return fs
end

function filter{T}(y::Array{T}, m::NonlinearGaussianSSM{T}, x0::AbstractMvNormal)
	x_filtered = Array(AbstractMvNormal, size(y, 2))
	loglik = 0
	x_pred = predict(m, x0)
	x_filtered[1] = update(m, x_pred, y[:, 1])
	for i in 2:size(y, 2)
		x_pred = predict(m, x_filtered[i-1])
		# Check for missing values in observation
		if any(isnan(y[:, i]))
			x_filtered[i] = x_pred
		else
			x_filtered[i] = update(m, x_pred, y[:, i])
			loglik += log(pdf(observe(m, x_filtered[i]), y[:, i]))
		end
		# this may not be right...double check definition
		loglik += log(pdf(x_pred, mean(x_filtered[i])))
	end
	return FilteredState(y, x_filtered, loglik)
end

<<<<<<< HEAD
# function smooth{T}(m::NonlinearGaussianSSM{T}, fs::FilteredState{T})
# 	n = size(fs.observations, 2)
# 	smooth_dist = Array(AbstractMvNormal, n)
# 	smooth_dist[end] = fs.state[end]
# 	loglik = logpdf(observe(m, smooth_dist[end]), fs.observations[:, end])
# 	for i in (n - 1):-1:1
# 		state_pred = predict(m, fs.state[i])
# 		P = cov(fs.state[i])
# 		J = P * m.F' * inv(cov(state_pred))
# 		x_smooth = mean(fs.state[i]) + J * 
# 			(mean(smooth_dist[i+1]) - mean(state_pred))
# 		P_smooth = P + J * (cov(smooth_dist[i+1]) - cov(state_pred)) * J'
# 		smooth_dist[i] = MvNormal(x_smooth, P_smooth)
# 		loglik += logpdf(predict(m, smooth_dist[i]), mean(smooth_dist[i+1]))
# 		if ! any(isnan(fs.observations[:, i]))
# 			loglik += logpdf(observe(m, smooth_dist[i]), fs.observations[:, i])
# 		end
# 	end
# 	return SmoothedState(fs.observations, smooth_dist, loglik)
# end
=======
function smooth{T}(m::NonlinearGaussianSSM{T}, fs::FilteredState{T})
	n = size(fs.observations, 2)
	smooth_dist = Array(AbstractMvNormal, n)
	smooth_dist[end] = fs.state[end]
	loglik = logpdf(observe(m, smooth_dist[end]), fs.observations[:, end])
	for i in (n - 1):-1:1
		state_pred = predict(m, fs.state[i])
		P = cov(fs.state[i])
		F = m.fjac(mean(fs.state[i+1]))
		J = P * F' * inv(cov(state_pred))
		x_smooth = mean(fs.state[i]) + J * 
			(mean(smooth_dist[i+1]) - mean(state_pred))
		P_smooth = P + J * (cov(smooth_dist[i+1]) - cov(state_pred)) * J'
		smooth_dist[i] = MvNormal(x_smooth, P_smooth)
		loglik += logpdf(predict(m, smooth_dist[i]), mean(smooth_dist[i+1]))
		if ! any(isnan(fs.observations[:, i]))
			loglik += logpdf(observe(m, smooth_dist[i]), fs.observations[:, i])
		end
	end
	return SmoothedState(fs.observations, smooth_dist, loglik)
end

>>>>>>> ed2a8681


function observe{T}(m::NonlinearGaussianSSM{T}, x::AbstractMvNormal)
	G = m.gjac(mean(x))
	return MvNormal(m.g(rand(x)), G * cov(x) * G' + m.W)
end

function simulate{T}(m::NonlinearGaussianSSM{T}, n::Int64, x0::AbstractMvNormal)
	x = zeros(m.m, n)
	y = zeros(m.n, n)
	x[:, 1] = rand(MvNormal(m.f(mean(x0)), m.V))
	y[:, 1] = rand(MvNormal(m.g(x[:, 1]), m.W))
	for i in 2:n
		x[:, i] = rand(MvNormal(m.f(x[:, i-1]), m.V))
		y[:, i] = rand(MvNormal(m.g(x[:, i]), m.W))
	end
	return (x, y)
end<|MERGE_RESOLUTION|>--- conflicted
+++ resolved
@@ -43,6 +43,12 @@
 	return fs
 end
 
+
+function observe{T}(m::NonlinearGaussianSSM{T}, x::AbstractMvNormal)
+	G = m.gjac(mean(x))
+	return MvNormal(m.g(rand(x)), G * cov(x) * G' + m.W)
+end
+
 function filter{T}(y::Array{T}, m::NonlinearGaussianSSM{T}, x0::AbstractMvNormal)
 	x_filtered = Array(AbstractMvNormal, size(y, 2))
 	loglik = 0
@@ -63,28 +69,7 @@
 	return FilteredState(y, x_filtered, loglik)
 end
 
-<<<<<<< HEAD
-# function smooth{T}(m::NonlinearGaussianSSM{T}, fs::FilteredState{T})
-# 	n = size(fs.observations, 2)
-# 	smooth_dist = Array(AbstractMvNormal, n)
-# 	smooth_dist[end] = fs.state[end]
-# 	loglik = logpdf(observe(m, smooth_dist[end]), fs.observations[:, end])
-# 	for i in (n - 1):-1:1
-# 		state_pred = predict(m, fs.state[i])
-# 		P = cov(fs.state[i])
-# 		J = P * m.F' * inv(cov(state_pred))
-# 		x_smooth = mean(fs.state[i]) + J * 
-# 			(mean(smooth_dist[i+1]) - mean(state_pred))
-# 		P_smooth = P + J * (cov(smooth_dist[i+1]) - cov(state_pred)) * J'
-# 		smooth_dist[i] = MvNormal(x_smooth, P_smooth)
-# 		loglik += logpdf(predict(m, smooth_dist[i]), mean(smooth_dist[i+1]))
-# 		if ! any(isnan(fs.observations[:, i]))
-# 			loglik += logpdf(observe(m, smooth_dist[i]), fs.observations[:, i])
-# 		end
-# 	end
-# 	return SmoothedState(fs.observations, smooth_dist, loglik)
-# end
-=======
+
 function smooth{T}(m::NonlinearGaussianSSM{T}, fs::FilteredState{T})
 	n = size(fs.observations, 2)
 	smooth_dist = Array(AbstractMvNormal, n)
@@ -107,13 +92,6 @@
 	return SmoothedState(fs.observations, smooth_dist, loglik)
 end
 
->>>>>>> ed2a8681
-
-
-function observe{T}(m::NonlinearGaussianSSM{T}, x::AbstractMvNormal)
-	G = m.gjac(mean(x))
-	return MvNormal(m.g(rand(x)), G * cov(x) * G' + m.W)
-end
 
 function simulate{T}(m::NonlinearGaussianSSM{T}, n::Int64, x0::AbstractMvNormal)
 	x = zeros(m.m, n)
